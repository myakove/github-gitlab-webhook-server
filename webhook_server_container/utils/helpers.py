import datetime
import os
import shlex
import subprocess
import time
from functools import wraps
from time import sleep

import yaml
from github import Github

from webhook_server_container.utils.constants import FLASK_APP


def get_data_from_config():
    config_file = os.environ.get("WEBHOOK_CONFIG_FILE", "/config/config.yaml")
    with open(config_file) as fd:
        return yaml.safe_load(fd)


def extract_key_from_dict(key, _dict):
    if isinstance(_dict, dict):
        for _key, _val in _dict.items():
            if _key == key:
                yield _val
            if isinstance(_val, dict):
                for result in extract_key_from_dict(key, _val):
                    yield result
            elif isinstance(_val, list):
                for _item in _val:
                    for result in extract_key_from_dict(key, _item):
                        yield result


def ignore_exceptions(logger=None, retry=None):
    def wrapper(func):
        @wraps(func)
        def inner(*args, **kwargs):
            try:
                return func(*args, **kwargs)
            except Exception as ex:
                if retry:
                    for _ in range(0, retry):
                        try:
                            return func(*args, **kwargs)
                        except Exception:
                            sleep(1)

                if logger:
                    logger.info(ex)
                return None

        return inner

    return wrapper


@ignore_exceptions()
def get_github_repo_api(github_api, repository):
    return github_api.get_repo(repository)


def run_command(
    command,
    log_prefix,
    verify_stderr=False,
    shell=False,
    timeout=None,
    capture_output=True,
    check=False,
    file_path=None,
    **kwargs,
):
    """
    Run command locally.

    Args:
        command (str): Command to run
        log_prefix (str): Prefix for log messages
        verify_stderr (bool, default True): Check command stderr
        shell (bool, default False): run subprocess with shell toggle
        timeout (int, optional): Command wait timeout
        capture_output (bool, default False): Capture command output
        check (boot, default True):  If check is True and the exit code was non-zero, it raises a
            CalledProcessError
        file_path (str, optional): Write command output and error to file

    Returns:
        tuple: True, out if command succeeded, False, err otherwise.
    """
    out_decoded, err_decoded = "", ""
    try:
        FLASK_APP.logger.info(f"{log_prefix} Running '{command}' command")
        sub_process = subprocess.run(
            shlex.split(command),
            capture_output=capture_output,
            check=check,
            shell=shell,
            text=True,
            timeout=timeout,
            **kwargs,
        )
        out_decoded = sub_process.stdout
        err_decoded = sub_process.stderr

        error_msg = (
            f"{log_prefix} Failed to run '{command}'. "
            f"rc: {sub_process.returncode}, out: {out_decoded}, error: {err_decoded}"
        )

        if sub_process.returncode != 0:
            FLASK_APP.logger.error(error_msg)
            if file_path:
                with open(file_path, "w") as fd:
                    fd.write(f"stdout: {out_decoded}, stderr: {err_decoded}")
            return False, out_decoded, err_decoded

        # From this point and onwards we are guaranteed that sub_process.returncode == 0
        if err_decoded and verify_stderr:
            FLASK_APP.logger.error(error_msg)
            if file_path:
                with open(file_path, "w") as fd:
                    fd.write(f"stdout: {out_decoded}, stderr: {err_decoded}")
            return False, out_decoded, err_decoded

        if file_path:
            with open(file_path, "w") as fd:
                fd.write(out_decoded)
        return True, out_decoded, err_decoded
    except Exception as ex:
        FLASK_APP.logger.error(f"{log_prefix} Failed to run '{command}' command: {ex}")
        if file_path:
            with open(file_path, "w") as fd:
                fd.write(f"stdout: {out_decoded}, stderr: {err_decoded}")
<<<<<<< HEAD
        return False, out_decoded, err_decoded
=======
        return False, out_decoded, err_decoded

    if file_path:
        with open(file_path, "w") as fd:
            fd.write(out_decoded)
    return True, out_decoded, err_decoded


def check_rate_limit(github_api=None):
    if not github_api:
        config_data = get_data_from_config()
        github_api = Github(login_or_token=config_data["github-token"])

    minimum_limit = 100
    rate_limit = github_api.get_rate_limit()
    rate_limit_reset = rate_limit.core.reset
    rate_limit_remaining = rate_limit.core.remaining
    rate_limit_limit = rate_limit.core.limit
    FLASK_APP.logger.info(
        f"API rate limit: Current {rate_limit_remaining} of {rate_limit_limit}. "
        f"Reset in {rate_limit_reset} (UTC time is {datetime.datetime.utcnow()})"
    )
    while (
        datetime.datetime.utcnow() < rate_limit_reset
        and rate_limit_remaining < minimum_limit
    ):
        FLASK_APP.logger.warning(
            f"Rate limit is below {minimum_limit} waiting till {rate_limit_reset}"
        )
        time_for_limit_reset = (rate_limit_reset - datetime.datetime.utcnow()).seconds
        FLASK_APP.logger.info(f"Sleeping {time_for_limit_reset} seconds")
        time.sleep(time_for_limit_reset + 1)
        rate_limit = github_api.get_rate_limit()
        rate_limit_reset = rate_limit.core.reset
        rate_limit_remaining = rate_limit.core.remaining
>>>>>>> 541f9f4a
<|MERGE_RESOLUTION|>--- conflicted
+++ resolved
@@ -132,15 +132,7 @@
         if file_path:
             with open(file_path, "w") as fd:
                 fd.write(f"stdout: {out_decoded}, stderr: {err_decoded}")
-<<<<<<< HEAD
         return False, out_decoded, err_decoded
-=======
-        return False, out_decoded, err_decoded
-
-    if file_path:
-        with open(file_path, "w") as fd:
-            fd.write(out_decoded)
-    return True, out_decoded, err_decoded
 
 
 def check_rate_limit(github_api=None):
@@ -169,5 +161,4 @@
         time.sleep(time_for_limit_reset + 1)
         rate_limit = github_api.get_rate_limit()
         rate_limit_reset = rate_limit.core.reset
-        rate_limit_remaining = rate_limit.core.remaining
->>>>>>> 541f9f4a
+        rate_limit_remaining = rate_limit.core.remaining